# config/sources.yaml

- name: Boulder Junction (TEC)
  id: boulder-junction-tec
  type: tec_rest
  url: https://boulderjct.org/
  timezone: America/Chicago

- name: Eagle River Chamber (TEC)
  id: eagle-river-chamber-tec
  type: tec_rest
  url: https://eagleriver.org/
  timezone: America/Chicago

# St. Germain Chamber (GrowthZone)
- name: St. Germain Chamber (GrowthZone)
  id: st-germain-chamber-growthzone
  type: growthzone_html
  url: https://stgermainwi.chambermaster.com/events/calendar?o=alpha
  timezone: America/Chicago

# St. Germain Chamber (WP)
- id: st-germain-wp
  name: St. Germain Chamber (WP)
  type: stgermain_wp
  url: https://st-germain.com/events/
  timezone: America/Chicago

- name: Rhinelander Chamber (GrowthZone)
  id: rhinelander-chamber-growthzone
  type: growthzone_html
  url: https://business.rhinelanderchamber.com/events/calendar
  timezone: America/Chicago

- name: Let’s Minocqua (Simpleview)
  id: lets-minocqua-simpleview
  type: simpleview_html
  url: https://www.minocqua.org/event/rss/
  timezone: America/Chicago

- name: Vilas County Tourism (TEC)
  id: vilas-county-tourism-tec
  type: tec_rest
  url: https://vilaswi.com/
  timezone: America/Chicago

- name: Manitowish Waters Chamber (TEC)
  id: manitowish-waters-chamber-tec
  type: tec_rest
<<<<<<< HEAD
  url: https://manitowishwaters.org/events/
  timezone: America/Chicago
  fallback_ics: https://manitowishwaters.org/events/?ical=1&tribe_display=list
  prefer_fallback: true
  allow_html_fallback: true
=======
  url: https://manitowishwaters.org/
  timezone: America/Chicago
  fallback_ics: https://manitowishwaters.org/events/?ical=1&tribe_display=list
  prefer_fallback: true
>>>>>>> 5e29ca34
<|MERGE_RESOLUTION|>--- conflicted
+++ resolved
@@ -47,15 +47,7 @@
 - name: Manitowish Waters Chamber (TEC)
   id: manitowish-waters-chamber-tec
   type: tec_rest
-<<<<<<< HEAD
-  url: https://manitowishwaters.org/events/
-  timezone: America/Chicago
-  fallback_ics: https://manitowishwaters.org/events/?ical=1&tribe_display=list
-  prefer_fallback: true
-  allow_html_fallback: true
-=======
   url: https://manitowishwaters.org/
   timezone: America/Chicago
   fallback_ics: https://manitowishwaters.org/events/?ical=1&tribe_display=list
-  prefer_fallback: true
->>>>>>> 5e29ca34
+  prefer_fallback: true