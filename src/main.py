# src/main.py
from __future__ import annotations

import json
import os
import shutil
import sys
from datetime import date, datetime, time, timedelta, timezone
from dateutil import parser as dtparse
from importlib import import_module
from typing import Any, Dict, List, Optional

import yaml

# shared helpers
from src.ics_writer import write_combined_ics, write_per_source_ics
from src.util import slugify, json_default

# ---- Parsers in this repo (unchanged) ----
from src.parsers import (
    fetch_tec_rest,          # POSitional: (url: str, start_utc: str|None, end_utc: str|None)
    fetch_growthzone_html,   # kwargs:     (source: dict, [session], [start_date], [end_date])
    fetch_simpleview_html,   # POSitional: (url: str, timeout=20, max_items=200)
    fetch_tec_html,          # kwargs:     (source: dict, [session], [start_date], [end_date])
    fetch_tec_rss,           # kwargs:     (source: dict, [start_date], [end_date])
)

# Optional: ICS (POSitional fetch_ics(url, start_utc, end_utc))
try:
    from src.parsers.ics_feed import fetch_ics as _fetch_ics_raw  # type: ignore
except Exception:
    _fetch_ics_raw = None

DEFAULT_WINDOW_FWD = int(os.getenv("NW_WINDOW_FWD_DAYS", "180"))
REPORT_JSON_PATH = os.getenv("NW_REPORT_JSON", "report.json")
BY_SOURCE_DIR = os.getenv("NW_BY_SOURCE_DIR", "by-source")
COMBINED_ICS_PATH = os.getenv("NW_COMBINED_ICS", os.path.join("public", "combined.ics"))
SOURCES_YAML = os.getenv("NW_SOURCES_YAML", "config/sources.yaml")

def _window() -> tuple[datetime, datetime]:
    now = datetime.now(timezone.utc)
    return now - timedelta(days=1), now + timedelta(days=DEFAULT_WINDOW_FWD)

def _ymd(dt: datetime) -> str:
    return dt.strftime("%Y-%m-%d")

def _normalize_event(raw: Dict[str, Any]) -> Dict[str, Any]:
    title = raw.get("title") or raw.get("name") or "(untitled)"
    start = raw.get("start_utc") or raw.get("start")
    end = raw.get("end_utc") or raw.get("end")
    calendar = raw.get("source") or "Unknown"
    return {
        "calendar": calendar,
        "source": calendar,
        "title": title,
        "start_utc": start,
        "end_utc": end,
        "location": raw.get("location"),
        "url": raw.get("url") or raw.get("link"),
        "_source": raw.get("_source"),
    }

# ---------- Rhinelander-only GrowthZone label fallback (surgical, opt-in by id) ----------
def _gz_label(text: str, label: str) -> Optional[str]:
    import re
    m = re.search(rf"(?im)^{label}\s*:\s*(.+)$", text)
    return m.group(1).strip() if m else None

def _parse_rhinelander_detail_with_labels(html: str) -> Optional[Dict[str, Any]]:
    import re
    from html import unescape
    from datetime import datetime
    # strip to text
    t = re.sub(r"(?is)<script[^>]*>.*?</script>|<style[^>]*>.*?</style>", "", html)
    t = re.sub(r"(?is)<br\s*/?>|</p>", "\n", t)
    t = re.sub(r"(?is)<[^>]+>", "", t)
    t = unescape(t)

    date_s = _gz_label(t, "Date")
    if not date_s:
        return None
    m = re.search(r"(?i)\b([A-Z][a-z]+)\s+(\d{1,2})(?:st|nd|rd|th)?,\s*(\d{4})", date_s)
    if not m:
        return None
    mon, d, y = m.groups()
    months = {m: i for i, m in enumerate(
        ["January","February","March","April","May","June","July","August","September","October","November","December"], 1)}
    M = months.get(mon)
    if not M:
        return None
    start = datetime(int(y), M, int(d))
    end = None

    time_s = _gz_label(t, "Time")
    if time_s:
        rng = re.search(r"(?i)(\d{1,2}(?::\d{2})?\s*(am|pm))\s*(?:–|-|to)\s*(\d{1,2}(?::\d{2})?\s*(am|pm))", time_s)
        single = re.search(r"(?i)(\d{1,2})(?::(\d{2}))?\s*(am|pm)", time_s)
        def hm(h:int,m:int,ap:str)->tuple[int,int]:
            ap = ap.lower()
            if ap=="pm" and h!=12: h+=12
            if ap=="am" and h==12: h=0
            return h,m
        if rng:
            def split_hm(s: str) -> tuple[int,int]:
                if ":" in s:
                    h, mm = s.split(":", 1)
                    return int(h), int(mm[:2])
                return int(s), 0
            h1,m1 = split_hm(rng.group(1)); ap1 = rng.group(2)
            h2,m2 = split_hm(rng.group(3)); ap2 = rng.group(4)
            H1,M1 = hm(h1,m1,ap1); H2,M2 = hm(h2,m2,ap2)
            from datetime import datetime as dt
            start = start.replace(hour=H1, minute=M1)
            end = dt(start.year, start.month, start.day, H2, M2)
        elif single:
            h = int(single.group(1)); m = int(single.group(2) or 0); ap = single.group(3)
            H,M = hm(h,m,ap)
            start = start.replace(hour=H, minute=M)

    loc = _gz_label(t, "Location")

    return {
        "title": None,
        "start": start.isoformat(),
        "end": end.isoformat() if end else None,
        "start_utc": start.isoformat(),
        "end_utc": end.isoformat() if end else None,
        "location": loc,
    }

def _rhinelander_growthzone_fallback(calendar_url: str,
                                     start_date: datetime,
                                     end_date: datetime) -> List[Dict[str, Any]]:
    """
    ONLY used for 'rhinelander-chamber-growthzone' if the normal parser yields no dated events.
    Scrapes the calendar page for /events/details links and parses Date/Time/Location labels.
    """
    import re, requests
    from urllib.parse import urljoin
    detail_re = re.compile(r'href=["\']([^"\']*(?:/events?/details)[^"\']*)["\']', re.I)
    try:
        s = requests.Session()
        r = s.get(calendar_url, timeout=30)
        if not r.ok:
            return []
        html = r.text
        links = set()
        base = calendar_url
        for m in detail_re.finditer(html):
            href = m.group(1)
            if not href.lower().startswith(("http://","https://")):
                href = urljoin(base, href)
            links.add(href)

        out: List[Dict[str, Any]] = []
        for href in sorted(links):
            try:
                d = s.get(href, timeout=30)
                if not d.ok: 
                    continue
                ev = _parse_rhinelander_detail_with_labels(d.text)
                if not ev:
                    continue
                # inject title and url
                tm = re.search(r"(?is)<h1[^>]*>(.*?)</h1>", d.text)
                from html import unescape
                title = tm.group(1) if tm else "(untitled)"
                title = unescape(re.sub(r"(?is)<[^>]+>", "", title)).strip()
                ev["title"] = title
                ev["url"] = href
                ev["source"] = "Rhinelander Chamber (GrowthZone)"
                ev["_source"] = "growthzone_html"
                # window filter
                try:
                    siso = ev.get("start") or ev.get("start_utc")
                    if siso:
                        dt = datetime.fromisoformat(siso.split("+")[0])
                        if not (start_date <= dt <= end_date):
                            continue
                except Exception:
                    pass
                out.append(ev)
            except Exception:
                continue
        return out
    except Exception:
        return []

# ---------- Fetch router ----------
def _to_utc(dt_val: Any) -> Optional[datetime]:
    if isinstance(dt_val, datetime):
        if dt_val.tzinfo is None:
            return dt_val.replace(tzinfo=timezone.utc)
        return dt_val.astimezone(timezone.utc)

    if isinstance(dt_val, date) and not isinstance(dt_val, datetime):
        return datetime(dt_val.year, dt_val.month, dt_val.day, tzinfo=timezone.utc)

    if isinstance(dt_val, str):
        text = dt_val.strip()
        if not text:
            return None
        try:
            normalized = text[:-1] + "+00:00" if text.endswith("Z") else text
            parsed = datetime.fromisoformat(normalized)
        except ValueError:
            try:
                parsed = dtparse.parse(text)
            except (ValueError, TypeError):
                return None
        if parsed.tzinfo is None:
            parsed = parsed.replace(tzinfo=timezone.utc)
        else:
            parsed = parsed.astimezone(timezone.utc)
        return parsed

    return None


def _ics_events_as_dicts(items: Any, calendar_name: str, source_url: str,
                         start_date: datetime, end_date: datetime) -> List[Dict[str, Any]]:
    out: List[Dict[str, Any]] = []
    if not items:
        return out

    for ev in items:
        title = getattr(ev, "title", None) or "Event"
        start_dt = _to_utc(getattr(ev, "start_utc", None))
        end_dt = _to_utc(getattr(ev, "end_utc", None))

        if start_dt and (start_dt < start_date or start_dt > (end_date + timedelta(days=1))):
            continue

        out.append({
            "title": title,
            "start_utc": start_dt.isoformat() if start_dt else None,
            "end_utc": end_dt.isoformat() if end_dt else None,
            "url": getattr(ev, "url", None),
            "location": getattr(ev, "location", None),
            "description": getattr(ev, "description", None) or None,
            "uid": getattr(ev, "uid", None),
            "source": calendar_name,
            "calendar": calendar_name,
            "source_url": source_url,
        })

    return out


def _set_meta(source: Dict[str, Any], meta: Dict[str, Any]) -> None:
    if meta:
        source_meta = source.setdefault("_fetch_meta", {})
        source_meta.update({k: v for k, v in meta.items() if v})


def _fetch_one(source: Dict[str, Any], start_date: datetime, end_date: datetime) -> List[Dict[str, Any]]:
    stype = (source.get("type") or "").strip()
    url = source.get("url") or ""
    sid = (source.get("id") or "").strip()
    name = source.get("name") or sid or (stype or "Source")

    if stype == "tec_rest":
        if not url:
            raise RuntimeError("tec_rest: missing url")

        meta: Dict[str, Any] = {}
        tec_err: Optional[Exception] = None
        events: List[Dict[str, Any]] = []
        prefer_fallback = bool(source.get("prefer_fallback") or source.get("fallback_only"))

        if not prefer_fallback:
            try:
                events = fetch_tec_rest(url, _ymd(start_date), _ymd(end_date)) or []
                if events:
                    _set_meta(source, meta)
                    return events
            except Exception as exc:
                tec_err = exc
                meta.setdefault("warnings", []).append(f"tec_rest request failed: {exc}")

        fallback_ics = source.get("fallback_ics") or source.get("ics_url")
        allow_html_fallback = bool(source.get("allow_html_fallback") or prefer_fallback)
        if fallback_ics and _fetch_ics_raw is not None:
            try:
                ics_events, _ = _fetch_ics_raw(fallback_ics, _ymd(start_date), _ymd(end_date))
                converted = _ics_events_as_dicts(ics_events, name, fallback_ics, start_date, end_date)
                if converted:
                    note_msg = f"Used TEC ICS fallback: {fallback_ics}"
                    if prefer_fallback:
                        meta.setdefault("notes", []).append(note_msg)
                    else:
                        meta.setdefault("warnings", []).append(note_msg)
                    _set_meta(source, meta)
                    print(f"[northwoods] INFO: tec_rest fallback via ICS for {name}")
                    return converted
                meta.setdefault("warnings", []).append("ics fallback returned no events")
            except Exception as exc:
                meta.setdefault("warnings", []).append(f"ics fallback failed for {name}: {exc}")

        if allow_html_fallback and not events:
            try:
                html_events = fetch_tec_html(source=source, start_date=start_date, end_date=end_date) or []
                if html_events:
                    note_msg = f"Used TEC HTML fallback: {source.get('url') or name}"
                    if prefer_fallback:
                        meta.setdefault("notes", []).append(note_msg)
                    else:
                        meta.setdefault("warnings", []).append(note_msg)
                    _set_meta(source, meta)
                    print(f"[northwoods] INFO: tec_rest fallback via HTML for {name}")
                    return html_events
            except Exception as exc:
                meta.setdefault("warnings", []).append(f"tec_html fallback failed for {name}: {exc}")

        if prefer_fallback and fallback_ics and _fetch_ics_raw is None:
            meta.setdefault("warnings", []).append("ics fallback requested but parser unavailable")

        if tec_err:
            _set_meta(source, meta)
            raise tec_err

        _set_meta(source, meta)
        return events

    if stype == "growthzone_html":
        events = fetch_growthzone_html(source=source, start_date=start_date, end_date=end_date) or []
        # Rhinelander-only fallback if parser produced nothing with a date
        if sid == "rhinelander-chamber-growthzone":
            has_dated = any(e.get("start") or e.get("start_utc") for e in events)
            if not has_dated:
                events = _rhinelander_growthzone_fallback(url or "https://business.rhinelanderchamber.com/events/calendar",
                                                          start_date, end_date) or events
        return events

    if stype == "tec_html":
        return fetch_tec_html(source=source, start_date=start_date, end_date=end_date) or []

    if stype == "tec_rss":
<<<<<<< HEAD
        meta: Dict[str, Any] = {}
        try:
            events = fetch_tec_rss(source=source, start_date=start_date, end_date=end_date) or []
        except Exception as exc:
            meta.setdefault("warnings", []).append(f"tec_rss failed: {exc}")
            events = []
        _set_meta(source, meta)
        return events
=======
        return fetch_tec_rss(source=source, start_date=start_date, end_date=end_date) or []
>>>>>>> 007d6aab

    if stype == "simpleview_html":
        if not url: raise RuntimeError("simpleview_html: missing url")
        return fetch_simpleview_html(url) or []

    if stype == "ics_feed":
        if _fetch_ics_raw is None:
            raise RuntimeError("ics_feed: parser not available")
        if not url:
            raise RuntimeError("ics_feed: missing url")
        return _fetch_ics_raw(url, _ymd(start_date), _ymd(end_date)) or []

    if stype == "stgermain_wp":
        # dynamic import so __init__.py need not be changed
        try:
            mod = import_module("src.parsers.stgermain_wp")
            fetcher = getattr(mod, "fetch_stgermain_wp", None)
        except Exception:
            fetcher = None
        if fetcher is None:
            raise RuntimeError("stgermain_wp: parser not available")
        meta: Dict[str, Any] = {}
        events: List[Dict[str, Any]] = []
        try:
            events = fetcher(source=source, start_date=start_date, end_date=end_date) or []
        except Exception as exc:
            meta.setdefault("warnings", []).append(f"stgermain_wp fetch failed: {exc}")

        if not events:
            try:
                html_events = fetch_tec_html(source=source, start_date=start_date, end_date=end_date) or []
                if html_events:
                    meta.setdefault("notes", []).append("Used TEC HTML fallback")
                    events = html_events
            except Exception as exc:
                meta.setdefault("warnings", []).append(f"TEC HTML fallback failed: {exc}")

        _set_meta(source, meta)
        return events

    raise RuntimeError(f"Unsupported source type: {stype}")

# ---------- IO helpers ----------
def _ensure_dir(path: str) -> None:
    try:
        os.makedirs(path, exist_ok=True)
    except Exception:
        pass


def _ensure_unique_slug(base: str, used: set[str]) -> str:
    slug = base
    suffix = 1
    while slug in used:
        suffix += 1
        slug = f"{base}-{suffix}"
    used.add(slug)
    return slug


def _mirror_to_roots(src_path: str, rel_path: str, roots: List[str]) -> None:
    for root in roots:
        target = os.path.join(root, rel_path)
        _ensure_dir(os.path.dirname(target) or ".")
        try:
            shutil.copy2(src_path, target)
        except Exception as exc:
            print(f"[northwoods] WARN: failed to mirror {src_path} -> {target}: {exc}")


def _rel_path_for_public(path: str) -> str:
    norm = os.path.normpath(path)
    public_root = os.path.normpath("public")
    if os.path.commonpath([public_root, norm]) == public_root:
        return os.path.relpath(norm, public_root)
    return os.path.basename(norm)

def _write_json(path: str, payload: dict) -> None:
    d = os.path.dirname(path) or "."
    _ensure_dir(d)
    with open(path, "w", encoding="utf-8") as f:
        json.dump(payload, f, indent=2, ensure_ascii=False, default=json_default)

def _mirror_report(report: Dict[str, Any]) -> None:
    # Primary
    _write_json(REPORT_JSON_PATH, report)
    # Always mirror to Pages-friendly dirs (created if missing)
    for root in ("public", "github-pages", "docs"):
        _write_json(os.path.join(root, "report.json"), report)

def _write_debug_source(sid: str, name: str, stype: str, url: str,
                        ok: bool, err_msg: Optional[str], events: List[Dict[str, Any]],
                        slug: str, ics_path: Optional[str],
                        warnings: Optional[List[str]] = None,
                        notes: Optional[List[str]] = None) -> None:
    blob = {
        "source": {
            "id": sid,
            "name": name,
            "type": stype,
            "url": url,
            "slug": slug,
            "ics_path": ics_path,
        },
        "ok": ok,
        "error": err_msg,
        "count": len(events),
        "warnings": warnings or [],
        "notes": notes or [],
        "timestamp": datetime.now(timezone.utc).isoformat(),
        "events": events[:500],
    }
    filename = f"{slug}.json"
    # local
    _write_json(os.path.join(BY_SOURCE_DIR, filename), blob)
    # pages mirrors
    for root in ("public", "github-pages", "docs"):
        _write_json(os.path.join(root, "by-source", filename), blob)

def main() -> int:
    print(f"[northwoods] Loading sources from: {SOURCES_YAML}")
    try:
        with open(SOURCES_YAML, "r", encoding="utf-8") as f:
            sources = yaml.safe_load(f)
    except Exception as e:
        print(f"[northwoods] ERROR reading {SOURCES_YAML}: {e}")
        return 2

    if not isinstance(sources, list):
        print("[northwoods] ERROR: sources.yaml must be a list.")
        return 2

    start_date, end_date = _window()
    all_events: List[Dict[str, Any]] = []
    source_logs: List[Dict[str, Any]] = []
    per_source_groups: Dict[str, Dict[str, Any]] = {}
    used_slugs: set[str] = set()

    _ensure_dir(BY_SOURCE_DIR)
    _ensure_dir("public/by-source")
    _ensure_dir("github-pages/by-source")
    _ensure_dir("docs/by-source")

    for src in sources:
        stype = src.get("type")
        sid = src.get("id")
        name = src.get("name") or sid or (stype or "Unknown")
        url = src.get("url") or ""

        print(f"[northwoods] Fetching: {name} ({sid}) [{stype}] -> {url}")

        per_source_events: List[Dict[str, Any]] = []
        err_msg: Optional[str] = None
        warnings: List[str] = []
        notes: List[str] = []
        try:
            per_source_events = _fetch_one(src, start_date, end_date) or []
        except Exception as e:
            err_msg = str(e)
            print(f"[northwoods] ERROR while fetching {name}: {err_msg}")

        meta = src.pop("_fetch_meta", {}) if isinstance(src, dict) else {}
        if isinstance(meta, dict):
            warn_items = meta.get("warnings")
            note_items = meta.get("notes")
            if isinstance(warn_items, list):
                warnings.extend(str(w) for w in warn_items if w)
            elif isinstance(warn_items, str):
                warnings.append(warn_items)
            if isinstance(note_items, list):
                notes.extend(str(n) for n in note_items if n)
            elif isinstance(note_items, str):
                notes.append(note_items)

        base_slug = slugify(name or sid or stype or "source")
        slug = _ensure_unique_slug(base_slug, used_slugs)
        ics_rel_path: Optional[str] = None
        if per_source_events:
            for ev in per_source_events:
                ev.setdefault("calendar", name)
                ev.setdefault("source", name)
                ev["calendar_slug"] = slug
            per_source_groups[slug] = {
                "name": name,
                "slug": slug,
                "events": per_source_events,
            }
            ics_rel_path = f"by-source/{slug}.ics"
        try:
            _write_debug_source(
                sid,
                name,
                stype,
                url,
                err_msg is None,
                err_msg,
                per_source_events,
                slug,
                ics_rel_path,
                warnings,
                notes,
            )
        except Exception:
            pass

        source_logs.append({
            "id": sid, "name": name, "type": stype, "url": url,
            "ok": err_msg is None, "count": len(per_source_events), "error": err_msg,
            "slug": slug,
            "ics_path": ics_rel_path,
            "warnings": warnings,
            "notes": notes,
        })
        all_events.extend(per_source_events)

    try:
        count, combined_path = write_combined_ics(all_events, COMBINED_ICS_PATH)
        rel_combined = _rel_path_for_public(combined_path)
        _mirror_to_roots(combined_path, rel_combined, ["github-pages", "docs"])
        print(f"[northwoods] Wrote combined ICS ({count} events): {combined_path}")
    except Exception as e:
        print(f"[northwoods] ERROR writing combined ICS: {e}")

    per_source_written: Dict[str, str] = {}
    try:
        per_source_written = write_per_source_ics(
            per_source_groups,
            os.path.join("public", "by-source"),
        )
        for slug, path in per_source_written.items():
            rel = _rel_path_for_public(path)
            _mirror_to_roots(path, rel, ["github-pages", "docs"])
            for log in source_logs:
                if log["slug"] == slug:
                    log["ics_path"] = rel
    except Exception as e:
        print(f"[northwoods] ERROR writing per-source ICS: {e}")

    normalized_preview = [_normalize_event(e) for e in all_events]
    preview = normalized_preview[:500]
    report = {
        "generated_at": datetime.now(timezone.utc).isoformat(),
        "sources_processed": len(source_logs),
        "total_events": len(all_events),
        "source_logs": source_logs,
        "events_preview": preview,
        "normalized_events": preview,
        "events_preview_count": min(500, len(normalized_preview)),
    }

    try:
        _mirror_report(report)
    except Exception as e:
        print(f"[northwoods] ERROR writing report.json: {e}")

    print(json.dumps({"ok": True, "events": len(all_events)}))
    return 0

if __name__ == "__main__":
    sys.exit(main())<|MERGE_RESOLUTION|>--- conflicted
+++ resolved
@@ -336,18 +336,7 @@
         return fetch_tec_html(source=source, start_date=start_date, end_date=end_date) or []
 
     if stype == "tec_rss":
-<<<<<<< HEAD
-        meta: Dict[str, Any] = {}
-        try:
-            events = fetch_tec_rss(source=source, start_date=start_date, end_date=end_date) or []
-        except Exception as exc:
-            meta.setdefault("warnings", []).append(f"tec_rss failed: {exc}")
-            events = []
-        _set_meta(source, meta)
-        return events
-=======
         return fetch_tec_rss(source=source, start_date=start_date, end_date=end_date) or []
->>>>>>> 007d6aab
 
     if stype == "simpleview_html":
         if not url: raise RuntimeError("simpleview_html: missing url")
